# aws-sdk-sagemaker

Provides APIs for creating and managing SageMaker resources.

Other Resources:
  - [SageMaker Developer Guide](https://docs.aws.amazon.com/sagemaker/latest/dg/whatis.html#first-time-user)
  - [Amazon Augmented AI Runtime API Reference](https://docs.aws.amazon.com/augmented-ai/2019-11-07/APIReference/Welcome.html)

## Getting Started

> Examples are available for many services and operations, check out the
> [examples folder in GitHub](https://github.com/awslabs/aws-sdk-rust/tree/main/examples).

The SDK provides one crate per AWS service. You must add [Tokio](https://crates.io/crates/tokio)
as a dependency within your Rust project to execute asynchronous code. To add `aws-sdk-sagemaker` to
your project, add the following to your **Cargo.toml** file:

```toml
[dependencies]
aws-config = { version = "1.1.7", features = ["behavior-version-latest"] }
<<<<<<< HEAD
aws-sdk-sagemaker = "0.0.0-local"
=======
aws-sdk-sagemaker = "1.139.0"
>>>>>>> 9570a4fa
tokio = { version = "1", features = ["full"] }
```

Then in code, a client can be created with the following:

```rust,no_run
use aws_sdk_sagemaker as sagemaker;

#[::tokio::main]
async fn main() -> Result<(), sagemaker::Error> {
    let config = aws_config::load_from_env().await;
    let client = aws_sdk_sagemaker::Client::new(&config);

    // ... make some calls with the client

    Ok(())
}
```

See the [client documentation](https://docs.rs/aws-sdk-sagemaker/latest/aws_sdk_sagemaker/client/struct.Client.html)
for information on what calls can be made, and the inputs and outputs for each of those calls.

## Using the SDK

Until the SDK is released, we will be adding information about using the SDK to the
[Developer Guide](https://docs.aws.amazon.com/sdk-for-rust/latest/dg/welcome.html). Feel free to suggest
additional sections for the guide by opening an issue and describing what you are trying to do.

## Getting Help

* [GitHub discussions](https://github.com/awslabs/aws-sdk-rust/discussions) - For ideas, RFCs & general questions
* [GitHub issues](https://github.com/awslabs/aws-sdk-rust/issues/new/choose) - For bug reports & feature requests
* [Generated Docs (latest version)](https://awslabs.github.io/aws-sdk-rust/)
* [Usage examples](https://github.com/awslabs/aws-sdk-rust/tree/main/examples)

## License

This project is licensed under the Apache-2.0 License.
<|MERGE_RESOLUTION|>--- conflicted
+++ resolved
@@ -18,11 +18,7 @@
 ```toml
 [dependencies]
 aws-config = { version = "1.1.7", features = ["behavior-version-latest"] }
-<<<<<<< HEAD
-aws-sdk-sagemaker = "0.0.0-local"
-=======
 aws-sdk-sagemaker = "1.139.0"
->>>>>>> 9570a4fa
 tokio = { version = "1", features = ["full"] }
 ```
 
