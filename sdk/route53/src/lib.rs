--- conflicted
+++ resolved
@@ -37,11 +37,7 @@
 //! ```toml
 //! [dependencies]
 //! aws-config = { version = "1.1.7", features = ["behavior-version-latest"] }
-<<<<<<< HEAD
-//! aws-sdk-route53 = "0.0.0-local"
-=======
 //! aws-sdk-route53 = "1.84.0"
->>>>>>> 9570a4fa
 //! tokio = { version = "1", features = ["full"] }
 //! ```
 //!
