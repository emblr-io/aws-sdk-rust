# aws-sdk-deadline

The Amazon Web Services Deadline Cloud API provides infrastructure and centralized management for your projects. Use the Deadline Cloud API to onboard users, assign projects, and attach permissions specific to their job function.

With Deadline Cloud, content production teams can deploy resources for their workforce securely in the cloud, reducing the costs of added physical infrastructure. Keep your content production operations secure, while allowing your contributors to access the tools they need, such as scalable high-speed storage, licenses, and cost management services.

## Getting Started

> Examples are available for many services and operations, check out the
> [examples folder in GitHub](https://github.com/awslabs/aws-sdk-rust/tree/main/examples).

The SDK provides one crate per AWS service. You must add [Tokio](https://crates.io/crates/tokio)
as a dependency within your Rust project to execute asynchronous code. To add `aws-sdk-deadline` to
your project, add the following to your **Cargo.toml** file:

```toml
[dependencies]
aws-config = { version = "1.1.7", features = ["behavior-version-latest"] }
<<<<<<< HEAD
aws-sdk-deadline = "0.0.0-local"
=======
aws-sdk-deadline = "1.65.0"
>>>>>>> 9570a4fa
tokio = { version = "1", features = ["full"] }
```

Then in code, a client can be created with the following:

```rust,no_run
use aws_sdk_deadline as deadline;

#[::tokio::main]
async fn main() -> Result<(), deadline::Error> {
    let config = aws_config::load_from_env().await;
    let client = aws_sdk_deadline::Client::new(&config);

    // ... make some calls with the client

    Ok(())
}
```

See the [client documentation](https://docs.rs/aws-sdk-deadline/latest/aws_sdk_deadline/client/struct.Client.html)
for information on what calls can be made, and the inputs and outputs for each of those calls.

## Using the SDK

Until the SDK is released, we will be adding information about using the SDK to the
[Developer Guide](https://docs.aws.amazon.com/sdk-for-rust/latest/dg/welcome.html). Feel free to suggest
additional sections for the guide by opening an issue and describing what you are trying to do.

## Getting Help

* [GitHub discussions](https://github.com/awslabs/aws-sdk-rust/discussions) - For ideas, RFCs & general questions
* [GitHub issues](https://github.com/awslabs/aws-sdk-rust/issues/new/choose) - For bug reports & feature requests
* [Generated Docs (latest version)](https://awslabs.github.io/aws-sdk-rust/)
* [Usage examples](https://github.com/awslabs/aws-sdk-rust/tree/main/examples)

## License

This project is licensed under the Apache-2.0 License.
<|MERGE_RESOLUTION|>--- conflicted
+++ resolved
@@ -16,11 +16,7 @@
 ```toml
 [dependencies]
 aws-config = { version = "1.1.7", features = ["behavior-version-latest"] }
-<<<<<<< HEAD
-aws-sdk-deadline = "0.0.0-local"
-=======
 aws-sdk-deadline = "1.65.0"
->>>>>>> 9570a4fa
 tokio = { version = "1", features = ["full"] }
 ```
 
